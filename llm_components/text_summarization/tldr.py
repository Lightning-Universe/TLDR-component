--- conflicted
+++ resolved
@@ -52,11 +52,7 @@
 
         trainer.fit(pl_module, datamodule)
 
-<<<<<<< HEAD
         print("Uploading checkpoints and logs...")
-        for root, dirs, files in os.walk(".", topdown=False):
-=======
         for root, dirs, files in os.walk("lightning_logs", topdown=False):
->>>>>>> cdcec895
             for name in files:
                 self.drive.put(os.path.join(root, name))